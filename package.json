{
  "name": "appium",
  "description": "Automation for Apps.",
  "tags": [
    "automation",
    "javascript",
    "selenium",
    "webdriver",
    "ios",
    "android",
    "firefoxos",
    "testing"
  ],
<<<<<<< HEAD
  "version": "2.0.0-beta.1",
=======
  "version": "1.18.0-beta.1",
>>>>>>> a88f51d7
  "author": "https://github.com/appium",
  "license": "Apache-2.0",
  "repository": {
    "type": "git",
    "url": "https://github.com/appium/appium.git"
  },
  "bugs": {
    "url": "https://github.com/appium/appium/issues"
  },
  "engines": {
    "node": ">=8",
    "npm": ">=6"
  },
  "main": "./build/lib/main.js",
  "bin": {
    "appium": "./build/lib/main.js"
  },
  "directories": {
    "lib": "./lib",
    "doc": "./docs"
  },
  "files": [
    "bin",
    "lib",
    "build/lib",
    "npm-shrinkwrap.json"
  ],
  "dependencies": {
    "@appium/base-plugin": "^1.0.0",
    "@babel/runtime": "^7.6.0",
<<<<<<< HEAD
    "appium-base-driver": "^7.0.0",
=======
    "appium-android-driver": "^4.20.0",
    "appium-base-driver": "^7.0.0",
    "appium-espresso-driver": "^1.0.0",
    "appium-fake-driver": "^1.x",
    "appium-flutter-driver": "^0",
    "appium-ios-driver": "4.x",
    "appium-mac-driver": "1.x",
>>>>>>> a88f51d7
    "appium-support": "2.x",
    "argparse": "^1.0.10",
    "async-lock": "^1.0.0",
    "asyncbox": "2.x",
    "axios": "^0.20.0",
    "bluebird": "3.x",
    "continuation-local-storage": "3.x",
    "dateformat": "^3.0.3",
    "find-root": "^1.1.0",
    "lodash": "^4.17.11",
    "longjohn": "^0.2.12",
    "npmlog": "4.x",
    "ora": "^4.0.4",
    "semver": "^7.0.0",
    "source-map-support": "0.x",
    "teen_process": "1.x",
    "winston": "3.x",
    "word-wrap": "^1.2.3",
    "yaml": "^1.7.2"
  },
  "scripts": {
    "clean": "rm -rf node_modules && rm -f package-lock.json && npm install",
    "prepare": "gulp prepublish",
    "prepublishOnly": "npm run prune-shrinkwrap && gulp fixShrinkwrap",
    "postpublish": "npm run restore-shrinkwrap",
    "prune-shrinkwrap": "!(test -e npm-shrinkwrap.json) || (npm ci --production --ignore-scripts && npm run backup-shrinkwrap && npm shrinkwrap && npm install --only=dev --no-shrinkwrap)",
    "restore-shrinkwrap": "!(test -e npm-shrinkwrap.json) || (mv npm-shrinkwrap-backup.json npm-shrinkwrap.json)",
    "backup-shrinkwrap": "mv npm-shrinkwrap.json npm-shrinkwrap-backup.json",
    "check-pruned-shrinkwrap": "node check-pruned-shrinkwrap.js",
    "test": "gulp once",
    "e2e-test": "gulp e2e-test",
    "watch": "gulp watch",
    "build": "gulp transpile",
    "mocha": "mocha",
    "precommit-msg": "echo 'Pre-commit checks...' && exit 0",
    "precommit-test": "REPORTER=dot gulp once",
    "lint": "gulp lint",
    "lint:fix": "gulp lint --fix",
    "coverage": "gulp coveralls",
    "generate-docs": "node ./build/commands-yml/parse.js",
    "zip": "zip -qr appium.zip .",
    "upload": "gulp github-upload",
    "zip-and-upload": "npm run zip && npm run upload",
    "authorize-ios": "authorize-ios"
  },
  "pre-commit": [
    "precommit-msg",
    "precommit-test"
  ],
  "devDependencies": {
    "@appium/fake-plugin": "^0.2.0",
    "appium-fake-driver": "^1.0.1",
    "appium-gulp-plugins": "^5.2.1",
    "chai": "4.x",
    "chai-as-promised": "7.x",
    "eslint-config-appium": "^4.0.1",
    "fancy-log": "^1.3.2",
    "gulp": "^4.0.0",
    "handlebars": "^4.2.0",
    "mocha": "^8.0.1",
    "pre-commit": "1.x",
    "sinon": "^9.0.0",
    "validate.js": "^0.13.0",
    "wd": "^1.10.0",
    "yaml-js": "^0.2.0"
  }
}<|MERGE_RESOLUTION|>--- conflicted
+++ resolved
@@ -11,11 +11,7 @@
     "firefoxos",
     "testing"
   ],
-<<<<<<< HEAD
   "version": "2.0.0-beta.1",
-=======
-  "version": "1.18.0-beta.1",
->>>>>>> a88f51d7
   "author": "https://github.com/appium",
   "license": "Apache-2.0",
   "repository": {
@@ -46,17 +42,7 @@
   "dependencies": {
     "@appium/base-plugin": "^1.0.0",
     "@babel/runtime": "^7.6.0",
-<<<<<<< HEAD
     "appium-base-driver": "^7.0.0",
-=======
-    "appium-android-driver": "^4.20.0",
-    "appium-base-driver": "^7.0.0",
-    "appium-espresso-driver": "^1.0.0",
-    "appium-fake-driver": "^1.x",
-    "appium-flutter-driver": "^0",
-    "appium-ios-driver": "4.x",
-    "appium-mac-driver": "1.x",
->>>>>>> a88f51d7
     "appium-support": "2.x",
     "argparse": "^1.0.10",
     "async-lock": "^1.0.0",
